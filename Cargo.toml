[package]
name = "slatedb"
version = "0.4.0"
edition = "2021"
description = "A cloud native embedded storage engine built on object storage."
repository = "https://github.com/slatedb/slatedb"
license = "Apache-2.0"
homepage = "https://slatedb.io"
readme = "README.md"

[dependencies]
async-channel = "2.3.1"
async-trait = "0.1.82"
atomic = "0.6.0"
bitflags = "2.6.0"
bytemuck = "1.18.0"
bytes = { version = "1.7.1", features = ["serde"] }
clap = { version = "4.5", optional = true, features = ["derive"] }
crc32fast = "1.4.2"
criterion = { version = "0.5.1", features = ["async_tokio", "html_reports"] }
crossbeam-channel = "0.5.13"
crossbeam-skiplist = "0.1.3"
dotenvy = { version = "0.15.7" }
fail-parallel = "0.5.1"
flatbuffers = "24.3.25"
futures = "0.3.30"
<<<<<<< HEAD
humantime = { version = "2.1.0", optional = true }
leaky-bucket = { version = "1.1", optional = true }
=======
humantime = {  version = "2.1.0", optional = true }
leaky-bucket = {  version = "1.1", optional = true }
>>>>>>> 89058f3b
object_store = "0.11.2"
parking_lot = "0.12.3"
siphasher = "1"
thiserror = "1.0.63"
<<<<<<< HEAD
tokio = { version = "1.40.0", features = [
    "fs",
    "macros",
    "sync",
    "rt",
    "rt-multi-thread",
    "signal",
] }
=======
tokio = { version = "1.40.0", features = ["fs", "macros", "sync", "rt", "rt-multi-thread", "signal"] }
>>>>>>> 89058f3b
ulid = { version = "1.1.3", features = ["serde"] }
uuid = { version = "1.11.0", features = ["v4", "serde"] }
rand = "0.8.5"
rand_xorshift = "0.3.0"
log = { version = "0.4.22", features = ["std"] }
once_cell = "1.19.0"
tracing = { version = "0.1.40", features = ["log"] }
tracing-subscriber = { version = "0.3" }
snap = { version = "1.1.1", optional = true }
flate2 = { version = "1.0.33", optional = true }
lz4_flex = { version = "0.11.3", optional = true }
zstd = { version = "0.13.2", optional = true }
serde = { version = "1.0", features = ["derive"] }
serde_json = "1.0"
moka = { version = "0.12.8", features = ["future"], optional = true }
chrono = { version = "0.4.38", features = ["serde"] }
foyer = { version = "0.11.2", optional = true }
walkdir = "2.3.3"
radix_trie = "0.2.1"
figment = { version = "0.10.19", features = ["env", "json", "toml", "yaml"] }
duration-str = { version = "0.11.2", features = [
    "serde",
    "time",
], default-features = false }

[dev-dependencies]
tokio = { version = "1.40.0", features = ["rt-multi-thread"] }
tokio-test = "0.4.4"
fail-parallel = { version = "0.5.1", features = ["failpoints"] }
tempfile = "3.3"
filetime = "0.2"
figment = { version = "0.10.19", features = ["test"] }
rstest = "0.23.0"
insta = "1.39.0"
proptest = "1.5.0"
criterion = { version = "0.5.1", features = ["async_tokio", "html_reports"] }
pprof = { version = "0.14.0", features = ["criterion", "protobuf-codec"] }

[features]
default = ["aws", "moka"]
aws = ["object_store/aws"]
azure = ["object_store/azure"]
cli = ["clap", "clap/derive", "humantime"]
bencher = ["aws", "azure", "wal_disable", "clap", "clap/derive", "moka"]
compression = ["snappy"]
snappy = ["dep:snap"]
zlib = ["dep:flate2"]
lz4 = ["dep:lz4_flex"]
zstd = ["dep:zstd"]
wal_disable = []
moka = ["dep:moka"]
foyer = ["dep:foyer"]

[profile.bench]
lto = true

[lib]
# Disable `libtest` harness because it fights with Criterion's `--output-format bencher`
# See https://bheisler.github.io/criterion.rs/book/faq.html
bench = false

[[bin]]
name = "bencher"
path = "src/bencher/main.rs"
required-features = ["bencher"]
# Disable `libtest` harness because it fights with Criterion's `--output-format bencher`
# See https://bheisler.github.io/criterion.rs/book/faq.html
bench = false

[[bin]]
name = "slatedb"
path = "src/cli/main.rs"
required-features = ["cli"]
# Disable `libtest` harness because it fights with Criterion's `--output-format bencher`
# See https://bheisler.github.io/criterion.rs/book/faq.html
bench = false

[[bench]]
name = "db_operations"
<<<<<<< HEAD
harness = false

[[bench]]
name = "bloom_bench"
=======
>>>>>>> 89058f3b
harness = false<|MERGE_RESOLUTION|>--- conflicted
+++ resolved
@@ -24,29 +24,13 @@
 fail-parallel = "0.5.1"
 flatbuffers = "24.3.25"
 futures = "0.3.30"
-<<<<<<< HEAD
-humantime = { version = "2.1.0", optional = true }
-leaky-bucket = { version = "1.1", optional = true }
-=======
 humantime = {  version = "2.1.0", optional = true }
 leaky-bucket = {  version = "1.1", optional = true }
->>>>>>> 89058f3b
 object_store = "0.11.2"
 parking_lot = "0.12.3"
 siphasher = "1"
 thiserror = "1.0.63"
-<<<<<<< HEAD
-tokio = { version = "1.40.0", features = [
-    "fs",
-    "macros",
-    "sync",
-    "rt",
-    "rt-multi-thread",
-    "signal",
-] }
-=======
 tokio = { version = "1.40.0", features = ["fs", "macros", "sync", "rt", "rt-multi-thread", "signal"] }
->>>>>>> 89058f3b
 ulid = { version = "1.1.3", features = ["serde"] }
 uuid = { version = "1.11.0", features = ["v4", "serde"] }
 rand = "0.8.5"
@@ -126,11 +110,8 @@
 
 [[bench]]
 name = "db_operations"
-<<<<<<< HEAD
 harness = false
 
 [[bench]]
 name = "bloom_bench"
-=======
->>>>>>> 89058f3b
 harness = false